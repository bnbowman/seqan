// ==========================================================================
//                         Mason - A Read Simulator
// ==========================================================================
// Copyright (c) 2006-2013, Knut Reinert, FU Berlin
// All rights reserved.
//
// Redistribution and use in source and binary forms, with or without
// modification, are permitted provided that the following conditions are met:
//
//     * Redistributions of source code must retain the above copyright
//       notice, this list of conditions and the following disclaimer.
//     * Redistributions in binary form must reproduce the above copyright
//       notice, this list of conditions and the following disclaimer in the
//       documentation and/or other materials provided with the distribution.
//     * Neither the name of Knut Reinert or the FU Berlin nor the names of
//       its contributors may be used to endorse or promote products derived
//       from this software without specific prior written permission.
//
// THIS SOFTWARE IS PROVIDED BY THE COPYRIGHT HOLDERS AND CONTRIBUTORS "AS IS"
// AND ANY EXPRESS OR IMPLIED WARRANTIES, INCLUDING, BUT NOT LIMITED TO, THE
// IMPLIED WARRANTIES OF MERCHANTABILITY AND FITNESS FOR A PARTICULAR PURPOSE
// ARE DISCLAIMED. IN NO EVENT SHALL KNUT REINERT OR THE FU BERLIN BE LIABLE
// FOR ANY DIRECT, INDIRECT, INCIDENTAL, SPECIAL, EXEMPLARY, OR CONSEQUENTIAL
// DAMAGES (INCLUDING, BUT NOT LIMITED TO, PROCUREMENT OF SUBSTITUTE GOODS OR
// SERVICES; LOSS OF USE, DATA, OR PROFITS; OR BUSINESS INTERRUPTION) HOWEVER
// CAUSED AND ON ANY THEORY OF LIABILITY, WHETHER IN CONTRACT, STRICT
// LIABILITY, OR TORT (INCLUDING NEGLIGENCE OR OTHERWISE) ARISING IN ANY WAY
// OUT OF THE USE OF THIS SOFTWARE, EVEN IF ADVISED OF THE POSSIBILITY OF SUCH
// DAMAGE.
//
// ==========================================================================
// Author: Manuel Holtgrewe <manuel.holtgrewe@fu-berlin.de>
// ==========================================================================

#include "external_split_merge.h"

// ---------------------------------------------------------------------------
// Function IdSplitter::open()
// ---------------------------------------------------------------------------

void IdSplitter::open()
{
    close();
    for (unsigned i = 0; i < numContigs; ++i)
    {
#if defined(PLATFORM_WINDOWS)
        char fileNameBuffer[1000];
        char filePathBuffer[1000];
        //  Gets the temp path env string (no guarantee it's a valid path).
        DWORD dwRetVal = 0;
        dwRetVal = GetTempPath(1000,            // length of the buffer
                               filePathBuffer); // buffer for path
        if (dwRetVal > 1000 || (dwRetVal == 0))
        {
            std::cerr << "GetTempPath failed" << std::endl;
            exit(1);
        }

        UINT uRetVal   = 0;
        uRetVal = GetTempFileName(filePathBuffer,   // directory for tmp files
                                  TEXT("MASON_"),   // temp file name prefix
                                  0,                // create unique name
                                  fileNameBuffer);  // buffer for name

        if (uRetVal == 0)
        {
            std::cerr << "GetTempFileName failed" << std::endl;
            exit(1);
        }

        // The file exists now and is already closed.
        DeleteFile(fileNameBuffer);
        files.push_back(new std::fstream(&fileNameBuffer[0], std::ios::binary | std::ios::in | std::ios::out));
        // TODO: Deleting the file here will not actually remove it on windows.
        fileNames.push_back(fileNameBuffer);
#else  // POSIX (Linux/Mac)
        // Create temporary file using POSIX API, open with <cstdio>, delete, close POSIX.
        char const * tmpdir = 0;
        if ((tmpdir = getenv("TMPDIR")) == NULL)
            tmpdir = "/tmp";
        std::string pathTpl = tmpdir;
        pathTpl += "/MASON_XXXXXX";

        int fd = mkstemp(&pathTpl[0]);
        files.push_back(new std::fstream(pathTpl.c_str(), std::ios::binary | std::ios::in | std::ios::out));
        remove(pathTpl.c_str());
        ::close(fd);
#endif

        if (!files.back())
        {
            std::cerr << "ERROR: Could not open temporary file!\n";
            exit(1);
        }
    }
}

// ---------------------------------------------------------------------------
// Function IdSplitter::reset()
// ---------------------------------------------------------------------------

void IdSplitter::reset()
{
    for (unsigned i = 0; i < files.size(); ++i)
        if (files[i] != 0)
        {
<<<<<<< HEAD
            SEQAN_ASSERT(!ferror(files[i]));
=======
            SEQAN_ASSERT(files[i]->good());
>>>>>>> e2a80e81
            files[i]->flush();
            files[i]->seekg(0);
            SEQAN_ASSERT(files[i]->good());
        }
}

// ---------------------------------------------------------------------------
// Function IdSplitter::close()
// ---------------------------------------------------------------------------

void IdSplitter::close()
{
    for (unsigned i = 0; i < files.size(); ++i)
        if (files[i])
        {
            delete files[i];
#ifdef PLATFORM_WINDOWS
            DeleteFile(fileNames[i].c_str());
#endif  // #ifdef PLATFORM_WINDOWS
            files[i] = 0;
        }
    files.clear();
    fileNames.clear();
}

// ---------------------------------------------------------------------------
// Function SamJoiner::init()
// ---------------------------------------------------------------------------

void SamJoiner::init(seqan::BamFileOut * outPtr)
{
    resize(records, splitter->files.size());
    active.resize(splitter->files.size());

    for (unsigned i = 0; i < splitter->files.size(); ++i)
    {
<<<<<<< HEAD
        bamFileIns.push_back(new seqan::BamFileIn(*splitter->files[i]));
=======
        if (i == 0u && outPtr)
            bamFileIns.push_back(new seqan::BamFileIn(*outPtr, *splitter->files[i]));
        else
            bamFileIns.push_back(new seqan::BamFileIn(*splitter->files[i]));
>>>>>>> e2a80e81

        // We use a separate header structure and name stores and caches.  Since the headers of all files are equal, we
        // will write out the first one only.
        seqan::BamHeader tmpHeader;
<<<<<<< HEAD
        seqan::StringSet<seqan::CharString> tmpNameStore;
        seqan::NameStoreCache<seqan::StringSet<seqan::CharString> > tmpNameStoreCache(tmpNameStore);
        seqan::BamIOContext<seqan::StringSet<seqan::CharString> > tmpContext(tmpNameStore, tmpNameStoreCache);
=======
>>>>>>> e2a80e81
        readRecord(tmpHeader, *bamFileIns[i]);
        if (i == 0u)
            header = tmpHeader;

        active[i] = _loadNext(records[i], i);
        numActive += (active[i] != false);
    }
}

// ---------------------------------------------------------------------------
// Function SamJoiner::_loadNext()
// ---------------------------------------------------------------------------

bool SamJoiner::_loadNext(seqan::BamAlignmentRecord & record, unsigned idx)
{
    if (seqan::atEnd(*bamFileIns[idx]))
        return false;
    readRecord(record, *bamFileIns[idx]);
    return true;
}

// ---------------------------------------------------------------------------
// Function SamJoiner::get()
// ---------------------------------------------------------------------------

int SamJoiner::get(seqan::BamAlignmentRecord & record)
{
    unsigned idx = seqan::maxValue<unsigned>();
    for (unsigned i = 0; i < length(records); ++i)
    {
        if (!active[i])
            continue;
        if (idx == seqan::maxValue<unsigned>() || ltBamAlignmentRecord(records[i], records[idx]))
            idx = i;
    }
    if (idx == seqan::maxValue<unsigned>())
        return 1;

    // We use double-buffering and the input parameters as buffers.
    using std::swap;
    active[idx] = _loadNext(record, idx);
    swap(record, records[idx]);
    numActive -= !active[idx];

    return 0;
}

// ---------------------------------------------------------------------------
// Function ContigPicker::pick()
// ---------------------------------------------------------------------------

std::pair<int, int> ContigPicker::pick()
{
    // Pick reference id.
    int rID = 0;
    if (lengthSums.size() > 1u)
    {
        seqan::Pdf<seqan::Uniform<__int64> > pdf(0, lengthSums.back() - 1);
        __int64 x = pickRandomNumber(rng, pdf);
        for (unsigned i = 0; i < lengthSums.size(); ++i)
        {
            if (x >= lengthSums[i])
                rID = i + 1;
            if (x < lengthSums[i])
                break;
        }
    }

    // Pick haplotype id.
    int hID = pickRandomNumber(rng, seqan::Pdf<seqan::Uniform<int> >(0, numHaplotypes - 1));

    return std::make_pair(rID, hID);
}<|MERGE_RESOLUTION|>--- conflicted
+++ resolved
@@ -104,11 +104,7 @@
     for (unsigned i = 0; i < files.size(); ++i)
         if (files[i] != 0)
         {
-<<<<<<< HEAD
-            SEQAN_ASSERT(!ferror(files[i]));
-=======
             SEQAN_ASSERT(files[i]->good());
->>>>>>> e2a80e81
             files[i]->flush();
             files[i]->seekg(0);
             SEQAN_ASSERT(files[i]->good());
@@ -145,24 +141,14 @@
 
     for (unsigned i = 0; i < splitter->files.size(); ++i)
     {
-<<<<<<< HEAD
-        bamFileIns.push_back(new seqan::BamFileIn(*splitter->files[i]));
-=======
         if (i == 0u && outPtr)
             bamFileIns.push_back(new seqan::BamFileIn(*outPtr, *splitter->files[i]));
         else
             bamFileIns.push_back(new seqan::BamFileIn(*splitter->files[i]));
->>>>>>> e2a80e81
 
         // We use a separate header structure and name stores and caches.  Since the headers of all files are equal, we
         // will write out the first one only.
         seqan::BamHeader tmpHeader;
-<<<<<<< HEAD
-        seqan::StringSet<seqan::CharString> tmpNameStore;
-        seqan::NameStoreCache<seqan::StringSet<seqan::CharString> > tmpNameStoreCache(tmpNameStore);
-        seqan::BamIOContext<seqan::StringSet<seqan::CharString> > tmpContext(tmpNameStore, tmpNameStoreCache);
-=======
->>>>>>> e2a80e81
         readRecord(tmpHeader, *bamFileIns[i]);
         if (i == 0u)
             header = tmpHeader;
