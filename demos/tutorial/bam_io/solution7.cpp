--- conflicted
+++ resolved
@@ -24,21 +24,12 @@
     }
 
     // Setup name store, cache, and BAM I/O context.
-<<<<<<< HEAD
     typedef StringSet<CharString> TNameStore;
     typedef NameStoreCache<TNameStore>   TNameStoreCache;
     typedef BamIOContext<TNameStore>     TBamIOContext;
-    TNameStore      nameStore;
-    TNameStoreCache nameStoreCache(nameStore);
-    TBamIOContext   context(nameStore, nameStoreCache);
-=======
-    typedef seqan::StringSet<seqan::CharString> TNameStore;
-    typedef seqan::NameStoreCache<TNameStore>   TNameStoreCache;
-    typedef seqan::BamIOContext<TNameStore>     TBamIOContext;
     TNameStore      contigNames;
     TNameStoreCache contigNamesCache(contigNames);
     TBamIOContext   context(contigNames, contigNamesCache);
->>>>>>> bc1e15cc
 
     // Read header.
     BamHeader header;
