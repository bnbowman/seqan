--- conflicted
+++ resolved
@@ -2226,22 +2226,11 @@
 //		TContigGaps	contigGaps(store.contigStore[contigId].seq, store.contigStore[contigId].gaps);
 		setClippedBeginPosition(contigGaps, posBegin);
 		setClippedEndPosition(contigGaps, posEnd);
-<<<<<<< HEAD
-        if (contigId < (TContigId)length(store.contigNameStore))
-            _printContig(stream, format, layout, contigGaps, store.contigNameStore[contigId]);
-        else
-            _printContig(stream, format, layout, contigGaps, "contig");
-		stream << '\n';
-	} else
-		stream << '\n';
-	
-=======
 		_printContig(stream, layout, contigGaps, store.contigNameStore[contigId]);
 	};
     TOutIter iter = directionIterator(stream, Output());
     writeValue(iter, '\n');
 
->>>>>>> 0ad3a785
 	if ((TId)contigId >= length(layout.contigRows))
 		return;
 	
