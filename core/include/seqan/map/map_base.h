--- conflicted
+++ resolved
@@ -43,21 +43,13 @@
 // Forwards
 // ==========================================================================
 
-<<<<<<< HEAD
-#if !defined(_MSC_VER) || _MSC_VER < 12
-=======
 #if !defined(_MSC_VER) || _MSC_VER <= 1600
->>>>>>> b1f12163
 
 template <typename TKey, typename TCargo, typename TCompare, typename TAlloc, typename TKey2>
 inline typename Cargo< ::std::map<TKey,TCargo, TCompare, TAlloc> >::Type &
 cargo(::std::map<TKey,TCargo, TCompare, TAlloc> & me, TKey2 const & _key);
 
-<<<<<<< HEAD
-#endif  // #if !defined(_MSC_VER) || _MSC_VER < 12
-=======
 #endif  // #if !defined(_MSC_VER) || _MSC_VER <= 1600
->>>>>>> b1f12163
 
 //////////////////////////////////////////////////////////////////////////////
 //insertion tags
