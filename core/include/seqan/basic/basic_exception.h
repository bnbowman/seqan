// ==========================================================================
//                 SeqAn - The Library for Sequence Analysis
// ==========================================================================
// Copyright (c) 2006-2013, Knut Reinert, FU Berlin
// All rights reserved.
//
// Redistribution and use in source and binary forms, with or without
// modification, are permitted provided that the following conditions are met:
//
//     * Redistributions of source code must retain the above copyright
//       notice, this list of conditions and the following disclaimer.
//     * Redistributions in binary form must reproduce the above copyright
//       notice, this list of conditions and the following disclaimer in the
//       documentation and/or other materials provided with the distribution.
//     * Neither the name of Knut Reinert or the FU Berlin nor the names of
//       its contributors may be used to endorse or promote products derived
//       from this software without specific prior written permission.
//
// THIS SOFTWARE IS PROVIDED BY THE COPYRIGHT HOLDERS AND CONTRIBUTORS "AS IS"
// AND ANY EXPRESS OR IMPLIED WARRANTIES, INCLUDING, BUT NOT LIMITED TO, THE
// IMPLIED WARRANTIES OF MERCHANTABILITY AND FITNESS FOR A PARTICULAR PURPOSE
// ARE DISCLAIMED. IN NO EVENT SHALL KNUT REINERT OR THE FU BERLIN BE LIABLE
// FOR ANY DIRECT, INDIRECT, INCIDENTAL, SPECIAL, EXEMPLARY, OR CONSEQUENTIAL
// DAMAGES (INCLUDING, BUT NOT LIMITED TO, PROCUREMENT OF SUBSTITUTE GOODS OR
// SERVICES; LOSS OF USE, DATA, OR PROFITS; OR BUSINESS INTERRUPTION) HOWEVER
// CAUSED AND ON ANY THEORY OF LIABILITY, WHETHER IN CONTRACT, STRICT
// LIABILITY, OR TORT (INCLUDING NEGLIGENCE OR OTHERWISE) ARISING IN ANY WAY
// OUT OF THE USE OF THIS SOFTWARE, EVEN IF ADVISED OF THE POSSIBILITY OF SUCH
// DAMAGE.
//
// ==========================================================================
// Author: Enrico Siragusa <enrico.siragusa@fu-berlin.de>
// ==========================================================================
// Definition of basic exceptions.
// ==========================================================================

#ifndef SEQAN_BASIC_BASIC_EXCEPTION_H_
#define SEQAN_BASIC_BASIC_EXCEPTION_H_

// ============================================================================
// Prerequisites
// ============================================================================

#include <typeinfo>
#include <exception>
#include <stdexcept>

#ifdef PLATFORM_GCC
#include <cxxabi.h>
#endif

// ============================================================================
// Macros
// ============================================================================

/*!
 * @defgroup ExceptionHandling SeqAn Exception Handling
 * @brief Macros supporting exception handling on various platforms.
 */

/*!
 * @macro ExceptionHandling#SEQAN_EXCEPTIONS
 * @headerfile <seqan/basic.h>
 * @brief Determines whether exceptions are enabled or not.
 * 
 * @signature #define SEQAN_EXCEPTIONS
 *
 * @see ExceptionHandling#SEQAN_TRY
 * @see ExceptionHandling#SEQAN_CATCH
 * @see ExceptionHandling#SEQAN_THROW
 * @see Exception
 */

#define SEQAN_EXCEPTIONS    __EXCEPTIONS

/*!
 * @macro ExceptionHandling#SEQAN_TRY
 * @headerfile <seqan/basic.h>
 * @brief Replaces the C++ try keyword.
 * 
 * @signature SEQAN_TRY {} SEQAN_CATCH() {}
 * 
 * When exceptions are disabled, i.e. SEQAN_EXCEPTIONS is set to false, the code inside the try block is always executed.
 * 
 * @see ExceptionHandling#SEQAN_CATCH
 * @see ExceptionHandling#SEQAN_THROW
 * @see Exception
 *
 * @section Examples
 *
 * @code{.cpp}
 *
 * SEQAN_TRY
 * {
 *     SEQAN_THROW(Exception)
 * }
 * SEQAN_CATCH(Exception const & e)
 * {
 *     std::cerr << e.what() << std::endl;
 * }
 *
 * @endcode
 */

/*!
 * @macro ExceptionHandling#SEQAN_CATCH
 * @headerfile <seqan/basic.h>
 * @brief Replaces the C++ catch keyword.
 * 
 * @signature SEQAN_TRY {} SEQAN_CATCH() {}
 *
<<<<<<< HEAD
 * @section Remarks
 *
 * When exceptions are disabled, i.e. SEQAN_EXCEPTIONS is set to false, the code inside the catch block is never executed".
 * 
 * @see SEQAN_TRY
 * @see SEQAN_THROW
=======
 * When exceptions are disabled, i.e. SEQAN_EXCEPTIONS is set to false, the code inside the catch block is never executed.
 *
 * @see ExceptionHandling#SEQAN_TRY
 * @see ExceptionHandling#SEQAN_THROW
>>>>>>> 4076a0a9
 * @see Exception
 *
 * @section Examples
 *
<<<<<<< HEAD
 * See @link SEQAN_TRY @endlink for a full example.
 *
=======
 * See @link ExceptionHandling#SEQAN_TRY @endlink for a full example.
>>>>>>> 4076a0a9
 */

/*!
 * @macro ExceptionHandling#SEQAN_THROW
 * @headerfile <seqan/basic.h>
 * @brief Replaces the C++ throw keyword.
 * 
 * @signature SEQAN_THROW(Exception);
 *
<<<<<<< HEAD
 * @section Remarks
 *
 * When exceptions are disabled, i.e. SEQAN_EXCEPTIONS is set to false, the macro turns into SEQAN_FAIL".
 * 
 * @see SEQAN_TRY
 * @see SEQAN_CATCH
 * @see SEQAN_FAIL
=======
 * When exceptions are disabled, i.e. AssertMacros#SEQAN_EXCEPTIONS is set to false, the macro turns into SEQAN_FAIL.
 *
 * @see ExceptionHandling#SEQAN_TRY
 * @see ExceptionHandling#SEQAN_CATCH
 * @see AssertMacros#SEQAN_FAIL
>>>>>>> 4076a0a9
 * @see Exception
 *
 * @section Examples
 *
<<<<<<< HEAD
 * See @link SEQAN_TRY @endlink for a full example.
 *
=======
 * See @link ExceptionHandling#SEQAN_TRY @endlink for a full example.
>>>>>>> 4076a0a9
 */
 
#ifdef SEQAN_EXCEPTIONS

#define SEQAN_TRY           try
#define SEQAN_CATCH(E)      catch(E)
#define SEQAN_THROW(E)      throw E
#define SEQAN_RETHROW       throw

#else

#define SEQAN_TRY           if (true)
#define SEQAN_CATCH(E)      if (false)
//#define SEQAN_CATCH(E)      for (E ; false; )
#define SEQAN_THROW(E)      SEQAN_FAIL(#E)
#define SEQAN_RETHROW

#endif // #ifdef SEQAN_EXCEPTIONS

namespace seqan {

// ============================================================================
// Exceptions
// ============================================================================

// ----------------------------------------------------------------------------
// Basic Exception
// ----------------------------------------------------------------------------

/*!
 * @class Exception
 * @headerfile <seqan/basic.h>
 * @brief Generic SeqAn exception.
 * @signature typedef std::exception RuntimeError;
 *
 * @fn Exception::Exception
 * @brief Constructor.
 *
 * @signature Exception::Exception(msg);
 * @param[in] msg The message as a <tt>std::string</tt>.
 */

typedef std::exception          Exception;

// ----------------------------------------------------------------------------
// Exception BadAlloc
// ----------------------------------------------------------------------------

/*!
 * @class BadAlloc
 * @headerfile <seqan/basic.h>
 * @brief Generic SeqAn exception.
 * @signature typedef std::bad_alloc BadAlloc;
 *
 * @fn BadAlloc::BadAlloc
 * @brief Constructor.
 *
 * @signature BadAlloc::BadAlloc(msg);
 * @param[in] msg The message as a <tt>std::string</tt>.
 */

typedef std::bad_alloc          BadAlloc;

// ----------------------------------------------------------------------------
// Exception BadCast
// ----------------------------------------------------------------------------

/*!
 * @class BadCast
 * @headerfile <seqan/basic.h>
 * @brief Generic SeqAn exception.
 * @signature typedef std::bad_cast BadCast;
 *
 * @fn BadCast::BadCast
 * @brief Constructor.
 *
 * @signature BadCast::BadCast(msg);
 * @param[in] msg The message as a <tt>std::string</tt>.
 */

typedef std::bad_cast           BadCast;

// ----------------------------------------------------------------------------
// Exceptions Bad*
// ----------------------------------------------------------------------------
// NOTE(esiragusa): These exceptions can be introduced as long as we need them.

//typedef std::bad_exception      BadException;
//typedef std::bad_typeid         BadTypeId;
//typedef std::bad_function_call  BadFunctionCall;
//typedef std::bad_weak_ptr       BadWeakPtr;

// ----------------------------------------------------------------------------
// Exception RuntimeError
// ----------------------------------------------------------------------------

/*!
 * @class RuntimeError
 * @headerfile <seqan/basic.h>
 * @brief Runtime error exception.
 * @signature typedef std::runtime_error RuntimeError;
 *
 *
 * @fn RuntimeError::RuntimeError
 * @brief Constructor.
 *
 * @signature RuntimeError::RuntimeError(msg);
 * @param[in] msg The message as a <tt>std::string</tt>.
 */

typedef std::runtime_error      RuntimeError;

// ----------------------------------------------------------------------------
// Exception LogicError
// ----------------------------------------------------------------------------
// NOTE(esiragusa): Always prefer SEQAN_ASSERT to logic error exceptions.

//typedef std::logic_error        LogicError;

// ============================================================================
// Metafunctions
// ============================================================================

// ----------------------------------------------------------------------------
// Metafunction ExceptionMessage
// ----------------------------------------------------------------------------

template <typename T, typename TSpec = void>
struct ExceptionMessage
{
    static const std::string VALUE;
};

template <typename T, typename TSpec>
const std::string ExceptionMessage<T, TSpec>::VALUE;

// ============================================================================
// Functors
// ============================================================================

// ----------------------------------------------------------------------------
// Functor AssertFunctor
// ----------------------------------------------------------------------------

template <typename TFunctor, typename TException, typename TContext = void, bool RETURN_VALUE = false>
struct AssertFunctor
{
    TFunctor func;

    AssertFunctor() {}

    AssertFunctor(TFunctor & func) :
        func(func)
    {}

    template <typename TValue>
    bool operator() (TValue const & val) const
    {
        if (SEQAN_UNLIKELY(!func(val)))
            throw TException(std::string("Value '") + val + "' produced an error. " +
                             ExceptionMessage<TFunctor, TContext>::VALUE);
        return RETURN_VALUE;
    }
};

// ============================================================================
// Classes
// ============================================================================

// ----------------------------------------------------------------------------
// Class Demangler
// ----------------------------------------------------------------------------
// Holds the name of a given C++ type T.
// NOTE(esiragusa): this class could become a subclass of CStyle String...

template <typename T>
struct Demangler
{
    char *data_begin;

    Demangler()
    {
        T t;
        _demangle(*this, t);
    }

    Demangler(T const & t)
    {
        _demangle(*this, t);
    }

    ~Demangler()
    {
#ifdef PLATFORM_GCC
        free(data_begin);
#endif
    }
};

// ============================================================================
// Functions
// ============================================================================

// ----------------------------------------------------------------------------
// Function _demangle(Demangler)
// ----------------------------------------------------------------------------

template <typename T>
inline void _demangle(Demangler<T> & me, T const & t)
{
#ifdef PLATFORM_GCC
    int status;
    me.data_begin = abi::__cxa_demangle(typeid(t).name(), NULL, NULL, &status);
#else
    me.data_begin = typeid(t).name();
#endif
}

// ----------------------------------------------------------------------------
// Function toCString(Demangler)
// ----------------------------------------------------------------------------

template <typename T>
inline char * toCString(Demangler<T> const & me)
{
    return me.data_begin;
}

// ----------------------------------------------------------------------------
// Function globalExceptionHandler()
// ----------------------------------------------------------------------------

<<<<<<< HEAD
=======
#if defined(SEQAN_EXCEPTIONS) && !defined(SEQAN_NO_GLOBAL_EXCEPTION_HANDLER)
// Declare global exception handler.
static void globalExceptionHandler();

// Install global exception handler.
static const std::terminate_handler _globalExceptionHandler = std::set_terminate(globalExceptionHandler);

>>>>>>> 4076a0a9
static void globalExceptionHandler()
{
    SEQAN_TRY
    {
        SEQAN_RETHROW;
    }
    SEQAN_CATCH(Exception & e)
    {
        SEQAN_FAIL("Uncaught exception of type %s: %s", toCString(Demangler<Exception>(e)), e.what());
    }
    SEQAN_CATCH(...)
    {
        SEQAN_FAIL("Uncaught exception of unknown type.\n");
    }
}
<<<<<<< HEAD

// Install global exception handler.
#ifdef SEQAN_EXCEPTIONS
static const std::terminate_handler _globalExceptionHandler = std::set_terminate(globalExceptionHandler);
#endif
=======
#endif  // #if defined(SEQAN_EXCEPTIONS) && !defined(SEQAN_NO_GLOBAL_EXCEPTION_HANDLER)
>>>>>>> 4076a0a9

}  // namespace seqan

#endif  // #ifndef SEQAN_BASIC_BASIC_EXCEPTION_H_<|MERGE_RESOLUTION|>--- conflicted
+++ resolved
@@ -109,29 +109,15 @@
  * 
  * @signature SEQAN_TRY {} SEQAN_CATCH() {}
  *
-<<<<<<< HEAD
- * @section Remarks
- *
- * When exceptions are disabled, i.e. SEQAN_EXCEPTIONS is set to false, the code inside the catch block is never executed".
- * 
- * @see SEQAN_TRY
- * @see SEQAN_THROW
-=======
  * When exceptions are disabled, i.e. SEQAN_EXCEPTIONS is set to false, the code inside the catch block is never executed.
  *
  * @see ExceptionHandling#SEQAN_TRY
  * @see ExceptionHandling#SEQAN_THROW
->>>>>>> 4076a0a9
  * @see Exception
  *
  * @section Examples
  *
-<<<<<<< HEAD
- * See @link SEQAN_TRY @endlink for a full example.
- *
-=======
  * See @link ExceptionHandling#SEQAN_TRY @endlink for a full example.
->>>>>>> 4076a0a9
  */
 
 /*!
@@ -141,31 +127,16 @@
  * 
  * @signature SEQAN_THROW(Exception);
  *
-<<<<<<< HEAD
- * @section Remarks
- *
- * When exceptions are disabled, i.e. SEQAN_EXCEPTIONS is set to false, the macro turns into SEQAN_FAIL".
- * 
- * @see SEQAN_TRY
- * @see SEQAN_CATCH
- * @see SEQAN_FAIL
-=======
  * When exceptions are disabled, i.e. AssertMacros#SEQAN_EXCEPTIONS is set to false, the macro turns into SEQAN_FAIL.
  *
  * @see ExceptionHandling#SEQAN_TRY
  * @see ExceptionHandling#SEQAN_CATCH
  * @see AssertMacros#SEQAN_FAIL
->>>>>>> 4076a0a9
  * @see Exception
  *
  * @section Examples
  *
-<<<<<<< HEAD
- * See @link SEQAN_TRY @endlink for a full example.
- *
-=======
  * See @link ExceptionHandling#SEQAN_TRY @endlink for a full example.
->>>>>>> 4076a0a9
  */
  
 #ifdef SEQAN_EXCEPTIONS
@@ -398,8 +369,6 @@
 // Function globalExceptionHandler()
 // ----------------------------------------------------------------------------
 
-<<<<<<< HEAD
-=======
 #if defined(SEQAN_EXCEPTIONS) && !defined(SEQAN_NO_GLOBAL_EXCEPTION_HANDLER)
 // Declare global exception handler.
 static void globalExceptionHandler();
@@ -407,7 +376,6 @@
 // Install global exception handler.
 static const std::terminate_handler _globalExceptionHandler = std::set_terminate(globalExceptionHandler);
 
->>>>>>> 4076a0a9
 static void globalExceptionHandler()
 {
     SEQAN_TRY
@@ -423,15 +391,7 @@
         SEQAN_FAIL("Uncaught exception of unknown type.\n");
     }
 }
-<<<<<<< HEAD
-
-// Install global exception handler.
-#ifdef SEQAN_EXCEPTIONS
-static const std::terminate_handler _globalExceptionHandler = std::set_terminate(globalExceptionHandler);
-#endif
-=======
 #endif  // #if defined(SEQAN_EXCEPTIONS) && !defined(SEQAN_NO_GLOBAL_EXCEPTION_HANDLER)
->>>>>>> 4076a0a9
 
 }  // namespace seqan
 
