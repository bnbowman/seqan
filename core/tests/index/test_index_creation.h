// ==========================================================================
//                 SeqAn - The Library for Sequence Analysis
// ==========================================================================
// Copyright (c) 2006-2013, Knut Reinert, FU Berlin
// All rights reserved.
//
// Redistribution and use in source and binary forms, with or without
// modification, are permitted provided that the following conditions are met:
//
//     * Redistributions of source code must retain the above copyright
//       notice, this list of conditions and the following disclaimer.
//     * Redistributions in binary form must reproduce the above copyright
//       notice, this list of conditions and the following disclaimer in the
//       documentation and/or other materials provided with the distribution.
//     * Neither the name of Knut Reinert or the FU Berlin nor the names of
//       its contributors may be used to endorse or promote products derived
//       from this software without specific prior written permission.
//
// THIS SOFTWARE IS PROVIDED BY THE COPYRIGHT HOLDERS AND CONTRIBUTORS "AS IS"
// AND ANY EXPRESS OR IMPLIED WARRANTIES, INCLUDING, BUT NOT LIMITED TO, THE
// IMPLIED WARRANTIES OF MERCHANTABILITY AND FITNESS FOR A PARTICULAR PURPOSE
// ARE DISCLAIMED. IN NO EVENT SHALL KNUT REINERT OR THE FU BERLIN BE LIABLE
// FOR ANY DIRECT, INDIRECT, INCIDENTAL, SPECIAL, EXEMPLARY, OR CONSEQUENTIAL
// DAMAGES (INCLUDING, BUT NOT LIMITED TO, PROCUREMENT OF SUBSTITUTE GOODS OR
// SERVICES; LOSS OF USE, DATA, OR PROFITS; OR BUSINESS INTERRUPTION) HOWEVER
// CAUSED AND ON ANY THEORY OF LIABILITY, WHETHER IN CONTRACT, STRICT
// LIABILITY, OR TORT (INCLUDING NEGLIGENCE OR OTHERWISE) ARISING IN ANY WAY
// OUT OF THE USE OF THIS SOFTWARE, EVEN IF ADVISED OF THE POSSIBILITY OF SUCH
// DAMAGE.
//
// ==========================================================================
// Author: David Weese <david.weese@fu-berlin.de>
// ==========================================================================

#ifndef TESTS_INDEX_TEST_INDEX_CREATION_H
#define TESTS_INDEX_TEST_INDEX_CREATION_H

#define SEQAN_PROFILE
//#define SEQAN_DEBUG
//#define SEQAN_DEBUG_INDEX

//#define SEQAN_TEST
//#define SEQAN_TEST_SKEW3
//#define SEQAN_TEST_SKEW7


//////////////////////////////////////////////////////////////////////////////

namespace SEQAN_NAMESPACE_MAIN
{

<<<<<<< HEAD
SEQAN_DEFINE_TEST(testIndexModifiedStringReverseEsa)
{
    typedef String<AminoAcid> TString;
    typedef ModifiedString<TString, ModReverse> TReverse;
    typedef Index<TReverse> TIndex;

    TString org("ACGXN");
    TReverse rev(org);

    TIndex index(rev);
    Iterator<TIndex, TopDown<> >::Type iter(index);
}

SEQAN_DEFINE_TEST(testIndexModifiedStringReverseFM)
{
    typedef String<AminoAcid> TString;
    typedef ModifiedString<TString, ModReverse> TReverse;
    typedef Index<TReverse, FMIndex<> > TIndex;

    TString org("ACGXN");
    TReverse rev(org);

    TIndex index(rev);
    Iterator<TIndex, TopDown<> >::Type iter(index);
}

SEQAN_DEFINE_TEST(testIndexModifiedStringViewEsa)
{
    typedef String<AminoAcid> TString;
    typedef ModifiedString<TString, FunctorConvert<AminoAcid, char> > TConvert;
    typedef Index<TConvert> TIndex;

    TString org("ACGXN");
    TConvert conv(org);

    TIndex index(conv);
    Iterator<TIndex, TopDown<> >::Type iter(index);
}

SEQAN_DEFINE_TEST(testIndexModifiedStringViewFM)
{
    typedef String<AminoAcid> TString;
    typedef ModifiedString<TString, FunctorConvert<AminoAcid, char> > TConvert;
    typedef Index<TConvert, FMIndex<> > TIndex;

    TString org("ACGXN");
    TConvert conv(org);

    TIndex index(conv);
    Iterator<TIndex, TopDown<> >::Type iter(index);
=======
SEQAN_DEFINE_TEST(testIssue519)
{
    // Originally from Sascha on Trac
    // Bug in SAQSort: For StringSets, the sorting method gives a wrong order.
    CharString text = "bananamama";
    CharString text2 = "bananajoe";
    CharString text3 = "joesmama";

    StringSet<CharString> strSet;
    appendValue(strSet, text); appendValue(strSet, text2); appendValue(strSet, text3);
    Index<StringSet<CharString>, IndexEsa<> > index1(strSet);
    Index<StringSet<CharString>, IndexEsa<> > index2(strSet);

    indexCreate(index1, EsaSA(), Skew7());
    indexCreate(index2, EsaSA(), SAQSort());

    SEQAN_ASSERT_EQ(indexSA(index1), indexSA(index2));

//    Iterator<String<SAValue<StringSet<CharString> >::Type> >::Type iterSet = begin(indexSA(index2));
//    std::cout << "Suffix Array: " << std::endl;
//    for(; iterSet != end(indexSA(index2)); ++iterSet)
//        std::cout << getSeqNo(*iterSet) << "," << getSeqOffset(*iterSet) << "\t"
//                  << suffix(getValue(strSet, getSeqNo(*iterSet)), getSeqOffset(*iterSet)) << std::endl;
>>>>>>> 7f3ca44f
}

SEQAN_DEFINE_TEST(testIndexCreation)
{
        typedef String<char> TText;
        typedef String<unsigned> TArray;

        TText   text;
        TArray  sa;
        TArray  isa;
        TArray  lcp;
        TArray  child, childExt;
        TText   bwt;

        const int runs = 2;                     // conduct 10 test runs
        const int maxSize = 20 * 1024 * 1024;	// max text size is 20 megabyte
        bool result = true;
        (void)result;  // Is never read...

        _proFloat timeDelta[14];
        _proFloat timeSum[14];
        for(int i = 0; i < 10; ++i)
            timeSum[i] = 0;
        __int64 textSum = 0;

        static const char* algNames[] = {
            "Skew3         ",
            "Skew7         ",
            "ManberMyers   ",
            "LarssonSadake ",
            "SAQSort       ",
            "Skew3Ext      ",
            "Skew7Ext      ",
            "InvSA         ",
            "InvSA Parallel",
            "Kasai         ",
            "KasaiInPlace  ",
            "KasaiExt      ",
            "Childtab      ",
            "ChildTabExt   "
        };

        int TI;
        for(int i = 0; i < runs; ++i) {

            std::cout << "*** RUN " << i << " ***";

            int size = rand() % maxSize;
            TI = 0;

//___randomize_text___________________________________________________________

            resize(text,size);
/*          if (i < runs/2)
                randomize(text);
            else
*/          textRandomize(text);
/*          String<char,External<> > errorText;	// read in text causing an error
            open(errorText,"error.txt");
            text = errorText;
*/
/*          text = "MISSISSIPPI";
            size = length(text);
            std::cout << "text created (n=" << size << ")" << std::endl;
*/
            std::cout << "   textSize: " << length(text) << std::endl;

//___create_suffix_array______________________________________________________

            resize(sa, size);
            timeDelta[TI] = -SEQAN_PROGETTIME;
            createSuffixArray(sa, text, Skew3());
            timeDelta[TI++] += SEQAN_PROGETTIME;
            if (!isSuffixArray(sa, text)) {
                std::cout << "suffix array creation (internal Skew3) failed" << std::endl;
                result = false;
            }
            std::cout << "."; std::cout.flush();

            blank(sa);
            timeDelta[TI] = -SEQAN_PROGETTIME;
            createSuffixArray(sa, text, Skew7());
            timeDelta[TI++] += SEQAN_PROGETTIME;
            if (!isSuffixArray(sa, text)) {
                std::cout << "suffix array creation (internal Skew7) failed" << std::endl;
                result = false;
            }
            std::cout << "."; std::cout.flush();

            blank(sa);
            timeDelta[TI] = -SEQAN_PROGETTIME;
            createSuffixArray(sa, text, ManberMyers());
            timeDelta[TI++] += SEQAN_PROGETTIME;
            if (!isSuffixArray(sa, text)) {
                std::cout << "suffix array creation (internal ManberMyers) failed" << std::endl;
                result = false;
            }
            std::cout << "."; std::cout.flush();

            blank(sa);
            timeDelta[TI] = -SEQAN_PROGETTIME;
            _createSuffixArrayPipelining(sa, text, LarssonSadakane());
            timeDelta[TI++] += SEQAN_PROGETTIME;
            if (!isSuffixArray(sa, text)) {
                std::cout << "suffix array creation (external LarssonSadakane) failed" << std::endl;
                result = false;
            }
            std::cout << "."; std::cout.flush();

            blank(sa);
            timeDelta[TI] = -SEQAN_PROGETTIME;
            createSuffixArray(sa, text, SAQSort());
            timeDelta[TI++] += SEQAN_PROGETTIME;
            if (!isSuffixArray(sa, text)) {
                std::cout << "suffix array creation (internal SAQSort) failed" << std::endl;
                result = false;
            }
            std::cout << "."; std::cout.flush();

/*            blank(sa);
            timeDelta[TI] = -SEQAN_PROGETTIME;
            createSuffixArray(sa, text, QSQGSR(), 3);
            timeDelta[TI++] += SEQAN_PROGETTIME;
            if (!isSuffixArray(sa, text)) {
                std::cout << "suffix array creation (internal QSQGSR) failed" << std::endl;
                result = false;
            }
            std::cout << "."; std::cout.flush();
*/
            blank(sa);
            timeDelta[TI] = -SEQAN_PROGETTIME;
            _createSuffixArrayPipelining(sa, text, Skew3());
            timeDelta[TI++] += SEQAN_PROGETTIME;
            if (!isSuffixArray(sa, text)) {
                std::cout << "suffix array creation (external Skew3) failed" << std::endl;
                result = false;
            }
            std::cout << "."; std::cout.flush();

            blank(sa);
            timeDelta[TI] = -SEQAN_PROGETTIME;
            _createSuffixArrayPipelining(sa, text, Skew7());
            timeDelta[TI++] += SEQAN_PROGETTIME;
            if (!isSuffixArray(sa, text)) {
                std::cout << "suffix array creation (external Skew7) failed" << std::endl;
                result = false;
            }
            std::cout << "."; std::cout.flush();

//___create_inverse_suffix_array______________________________________________

            resize(isa, size);
            timeDelta[TI] = -SEQAN_PROGETTIME;
            createInvSuffixArray(isa, sa, FromSortedSa<Serial>());
            timeDelta[TI++] += SEQAN_PROGETTIME;
            if (!isInvSuffixArray(isa, sa, text)) {
                std::cout << "inverse suffix array creation (in-memory) failed" << std::endl;
                result = false;
            }
            std::cout << "."; std::cout.flush();
            blank(isa);

            timeDelta[TI] = -SEQAN_PROGETTIME;
            createInvSuffixArray(isa, sa, FromSortedSa<Parallel>());
            timeDelta[TI++] += SEQAN_PROGETTIME;
            if (!isInvSuffixArray(isa, sa, text)) {
                std::cout << "parallel inverse suffix array creation (in-memory) failed" << std::endl;
                result = false;
            }
            std::cout << "."; std::cout.flush();
            blank(isa);

//___create_lcp_table_________________________________________________________

            resize(lcp, size);
            timeDelta[TI] = -SEQAN_PROGETTIME;
            createLcpTable(lcp, text, sa, KasaiOriginal());
            timeDelta[TI++] += SEQAN_PROGETTIME;
            if (!isLCPTable(lcp, sa, text)) {
                std::cout << "suffix array creation (internal Kasai) failed" << std::endl;
                result = false;
            }
            std::cout << "."; std::cout.flush();

            blank(lcp);
            timeDelta[TI] = -SEQAN_PROGETTIME;
            createLcpTable(lcp, text, sa, Kasai());
            timeDelta[TI++] += SEQAN_PROGETTIME;
            if (!isLCPTable(lcp, sa, text)) {
                std::cout << "suffix array creation (internal in-place Kasai) failed" << std::endl;
                result = false;
            }
            std::cout << "."; std::cout.flush();

            blank(lcp);
            timeDelta[TI] = -SEQAN_PROGETTIME;
            _createLCPTablePipelining(lcp, text, sa, Kasai());
            timeDelta[TI++] += SEQAN_PROGETTIME;
            if (!isLCPTable(lcp, sa, text)) {
                std::cout << "suffix array creation (external Kasai) failed" << std::endl;
                result = false;
            }
            std::cout << "."; std::cout.flush();

//___create_child_table_______________________________________________________

            resize(child, size);
            for(int i=0; i<size; ++i)
                child[i] = maxValue<unsigned>();
            timeDelta[TI] = -SEQAN_PROGETTIME;
            createChildtab(child, lcp);
            timeDelta[TI++] += SEQAN_PROGETTIME;
            std::cout << "."; std::cout.flush();

            unsigned undefs=0;
            for(int i=0; i<size; ++i)
                if (child[i] == maxValue<unsigned>()) ++undefs;
            if (undefs) ::std::cout << undefs << " undefined values";

            resize(childExt, size);
            timeDelta[TI] = -SEQAN_PROGETTIME;
            createChildtabExt(childExt, lcp);
            timeDelta[TI++] += SEQAN_PROGETTIME;
            std::cout << "."; std::cout.flush();

            if (!isEqual(child, childExt)) {
                std::cout << "child table creation failed" << std::endl;
                result = false;
            }

//___update_performance_table_________________________________________________

            for(int i=0; i<TI; ++i) {
                timeSum[i] += timeDelta[i];
                textSum += length(text);
            }

            std::cout << " OK!" << std::endl;

        }
        std::cout << "*** TIME RESULTS (sec/MB) ***" << std::endl;
        for(int i=0; i<TI; ++i)
            std::cout << algNames[i] << " " << 1024.0*1024.0 * timeSum[i] / textSum << std::endl;
}

//////////////////////////////////////////////////////////////////////////////


} //namespace SEQAN_NAMESPACE_MAIN

#endif //#ifndef SEQAN_HEADER_...<|MERGE_RESOLUTION|>--- conflicted
+++ resolved
@@ -49,7 +49,6 @@
 namespace SEQAN_NAMESPACE_MAIN
 {
 
-<<<<<<< HEAD
 SEQAN_DEFINE_TEST(testIndexModifiedStringReverseEsa)
 {
     typedef String<AminoAcid> TString;
@@ -100,7 +99,8 @@
 
     TIndex index(conv);
     Iterator<TIndex, TopDown<> >::Type iter(index);
-=======
+}
+
 SEQAN_DEFINE_TEST(testIssue519)
 {
     // Originally from Sascha on Trac
@@ -124,7 +124,6 @@
 //    for(; iterSet != end(indexSA(index2)); ++iterSet)
 //        std::cout << getSeqNo(*iterSet) << "," << getSeqOffset(*iterSet) << "\t"
 //                  << suffix(getValue(strSet, getSeqNo(*iterSet)), getSeqOffset(*iterSet)) << std::endl;
->>>>>>> 7f3ca44f
 }
 
 SEQAN_DEFINE_TEST(testIndexCreation)
