--- conflicted
+++ resolved
@@ -86,11 +86,7 @@
     SEQAN_CALL_TEST(test_parallel_queue_non_pod);
 
 #if defined(_OPENMP) || defined(SEQAN_CXX11_STANDARD)
-<<<<<<< HEAD
-#ifdef SEQAN_CXX11_STANDARD
-=======
 #ifdef SEQAN_CXX11_STL
->>>>>>> 4076a0a9
     if (std::thread::hardware_concurrency() >= 2u)
 #else
     if (omp_get_max_threads() >= 2)
