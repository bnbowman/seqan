// ==========================================================================
//                                   samcat
// ==========================================================================
// Copyright (c) 2006-2014, Knut Reinert, FU Berlin
// All rights reserved.
//
// Redistribution and use in source and binary forms, with or without
// modification, are permitted provided that the following conditions are met:
//
//     * Redistributions of source code must retain the above copyright
//       notice, this list of conditions and the following disclaimer.
//     * Redistributions in binary form must reproduce the above copyright
//       notice, this list of conditions and the following disclaimer in the
//       documentation and/or other materials provided with the distribution.
//     * Neither the name of Knut Reinert or the FU Berlin nor the names of
//       its contributors may be used to endorse or promote products derived
//       from this software without specific prior written permission.
//
// THIS SOFTWARE IS PROVIDED BY THE COPYRIGHT HOLDERS AND CONTRIBUTORS "AS IS"
// AND ANY EXPRESS OR IMPLIED WARRANTIES, INCLUDING, BUT NOT LIMITED TO, THE
// IMPLIED WARRANTIES OF MERCHANTABILITY AND FITNESS FOR A PARTICULAR PURPOSE
// ARE DISCLAIMED. IN NO EVENT SHALL KNUT REINERT OR THE FU BERLIN BE LIABLE
// FOR ANY DIRECT, INDIRECT, INCIDENTAL, SPECIAL, EXEMPLARY, OR CONSEQUENTIAL
// DAMAGES (INCLUDING, BUT NOT LIMITED TO, PROCUREMENT OF SUBSTITUTE GOODS OR
// SERVICES; LOSS OF USE, DATA, OR PROFITS; OR BUSINESS INTERRUPTION) HOWEVER
// CAUSED AND ON ANY THEORY OF LIABILITY, WHETHER IN CONTRACT, STRICT
// LIABILITY, OR TORT (INCLUDING NEGLIGENCE OR OTHERWISE) ARISING IN ANY WAY
// OUT OF THE USE OF THIS SOFTWARE, EVEN IF ADVISED OF THE POSSIBILITY OF SUCH
// DAMAGE.
//
// ==========================================================================
// Author: David Weese <david.weese@fu-berlin.de>
// ==========================================================================

#include <seqan/basic.h>
#include <seqan/sequence.h>
#include <seqan/bam_io.h>
#include <seqan/misc/misc_name_store_cache.h>

#include <seqan/arg_parse.h>

#include <iostream>
#include <fstream>
#include <string>
#include <vector>

using namespace seqan;

// ==========================================================================
// Classes
// ==========================================================================

// --------------------------------------------------------------------------
// Class AppOptions
// --------------------------------------------------------------------------

// This struct stores the options from the command line.
//
// You might want to rename this to reflect the name of your app.

struct AppOptions
{
    StringSet<CharString> inFiles;
    CharString outFile;
};

// ==========================================================================
// Functions
// ==========================================================================

// --------------------------------------------------------------------------
// Function mergeBamFiles()
// --------------------------------------------------------------------------

template <typename TWriter>
void mergeBamFiles(TWriter &writer, StringSet<CharString> &inFiles)
{
    // Step 1: Merge all headers (if available)
    BamHeader header;
    for (unsigned i = 0; i < length(inFiles); ++i)
    {
        BamFile<Input> reader(writer, toCString(inFiles[i]));
        readRecord(header, reader);
    }

    // Step 2: Remove duplicate header entries and write merged header
    removeDuplicates(header);
    write(writer, header);

<<<<<<< HEAD
    // Step 3: Read and output alignment records
=======
    // Step 3: Read
    BamFile<Input> reader(writer);
>>>>>>> 96f7cae6
    BamAlignmentRecord record;

    // open each input file
    for (unsigned i = 0; i != length(inFiles); ++i)
    {
        if (inFiles[i] != "-")
            open(reader, toCString(inFiles[i]));
        else
            // read from stdin (autodetect format from stream)
            open(reader, std::cin);

        // skip header
        readRecord(header, reader);

        // copy all alignment records
        while (!atEnd(reader))
        {
            readRecord(record, reader);
            write(writer, record);
        }
    }
}

// --------------------------------------------------------------------------
// Function parseCommandLine()
// --------------------------------------------------------------------------

ArgumentParser::ParseResult
parseCommandLine(AppOptions & options, int argc, char const ** argv)
{
    // Setup ArgumentParser.
    ArgumentParser parser("samcat");
    // Set short description, version, and date.
    setShortDescription(parser, "SAM/BAM file concatenation and conversion");
    setCategory(parser, "Utilities");
    setVersion(parser, "0.1");
    setDate(parser, "May 2014");

    // Define usage line and long description.
    addUsageLine(parser, "[\\fIOPTIONS\\fP] <\\fIINFILE\\fP> [<\\fIINFILE\\fP> ...] [-o <\\fIOUTFILE\\fP>]");
    addDescription(parser, "This tool reads a set of input files in SAM or BAM format and outputs the concatenation of them. "
                           "If the output file name is ommitted the result is written to standard output in SAM format.");

    addDescription(parser, "(c) Copyright 2014 by David Weese.");

    // We require one argument.
    addArgument(parser, ArgParseArgument(ArgParseArgument::INPUTFILE, "INFILE", true));
    setValidValues(parser, 0, ".sam .bam");
    setHelpText(parser, 0, "Input SAM or BAM file.");

    addOption(parser, ArgParseOption("o", "output", "Output file name", ArgParseOption::OUTPUTFILE));
    setValidValues(parser, "output", ".sam .bam");

    // Add Examples Section.
    addTextSection(parser, "Examples");
    addListItem(parser, "\\fBsamcat\\fP \\fBmapped1.sam\\fP \\fBmapped2.sam\\fP \\fB-o\\fP \\fBmerged.sam\\fP",
                "Merge two SAM files.");
    addListItem(parser, "\\fBsamcat\\fP \\fBinput.sam\\fP \\fB-o\\fP \\fBouput.bam\\fP",
                "Convert a SAM file into BAM format.");

    // Parse command line.
    ArgumentParser::ParseResult res = parse(parser, argc, argv);

    // Only extract  options if the program will continue after parseCommandLine()
    if (res != ArgumentParser::PARSE_OK)
        return res;

    options.inFiles = getArgumentValues(parser, 0);
    getOptionValue(options.outFile, parser, "output");

    return ArgumentParser::PARSE_OK;
}

// --------------------------------------------------------------------------
// Function main()
// --------------------------------------------------------------------------

// Program entry point.

int main(int argc, char const ** argv)
{
    // Parse the command line.
    AppOptions options;
    ArgumentParser::ParseResult res = parseCommandLine(options, argc, argv);

    // If there was an error parsing or built-in argument parser functionality
    // was triggered then we exit the program.  The return code is 1 if there
    // were errors and 0 if there were none.
    if (res != ArgumentParser::PARSE_OK)
        return res == ArgumentParser::PARSE_ERROR;

    BamFile<Output> writer;
    if (!empty(options.outFile))
        open(writer, toCString(options.outFile));
    else
        // read write to stdout
        open(writer, std::cout, Sam());
    mergeBamFiles(writer, options.inFiles);

    return 0;
}<|MERGE_RESOLUTION|>--- conflicted
+++ resolved
@@ -87,12 +87,8 @@
     removeDuplicates(header);
     write(writer, header);
 
-<<<<<<< HEAD
     // Step 3: Read and output alignment records
-=======
-    // Step 3: Read
     BamFile<Input> reader(writer);
->>>>>>> 96f7cae6
     BamAlignmentRecord record;
 
     // open each input file
