# ============================================================================
#                  SeqAn - The Library for Sequence Analysis
# ============================================================================
# Copyright (c) 2006-2012, Knut Reinert, FU Berlin
# All rights reserved.
#
# Redistribution and use in source and binary forms, with or without
# modification, are permitted provided that the following conditions are met:
#
#     * Redistributions of source code must retain the above copyright
#       notice, this list of conditions and the following disclaimer.
#     * Redistributions in binary form must reproduce the above copyright
#       notice, this list of conditions and the following disclaimer in the
#       documentation and/or other materials provided with the distribution.
#     * Neither the name of Knut Reinert or the FU Berlin nor the names of
#       its contributors may be used to endorse or promote products derived
#       from this software without specific prior written permission.
#
# THIS SOFTWARE IS PROVIDED BY THE COPYRIGHT HOLDERS AND CONTRIBUTORS "AS IS"
# AND ANY EXPRESS OR IMPLIED WARRANTIES, INCLUDING, BUT NOT LIMITED TO, THE
# IMPLIED WARRANTIES OF MERCHANTABILITY AND FITNESS FOR A PARTICULAR PURPOSE
# ARE DISCLAIMED. IN NO EVENT SHALL KNUT REINERT OR THE FU BERLIN BE LIABLE
# FOR ANY DIRECT, INDIRECT, INCIDENTAL, SPECIAL, EXEMPLARY, OR CONSEQUENTIAL
# DAMAGES (INCLUDING, BUT NOT LIMITED TO, PROCUREMENT OF SUBSTITUTE GOODS OR
# SERVICES; LOSS OF USE, DATA, OR PROFITS; OR BUSINESS INTERRUPTION) HOWEVER
# CAUSED AND ON ANY THEORY OF LIABILITY, WHETHER IN CONTRACT, STRICT
# LIABILITY, OR TORT (INCLUDING NEGLIGENCE OR OTHERWISE) ARISING IN ANY WAY
# OUT OF THE USE OF THIS SOFTWARE, EVEN IF ADVISED OF THE POSSIBILITY OF SUCH
# DAMAGE.
# ============================================================================
#
# This CMake module will try to find SeqAn and its dependencies.  You can use
# it the same way you would use any other CMake module.
#
#   find_package(SeqAn [REQUIRED] ...)
#
# You can control the exact behaviour by setting the following variables.  The
# defaults are given after the variable name.
#
#   SEQAN_FIND_DEPENDENCIES   -- DEFAULT
#   SEQAN_FIND_ENABLE_TESTING -- TRUE if ${CMAKE_BUILD_TYPE} == "Debug", FALSE
#                                otherwise.
#
# For example:
#
#   set (SEQAN_FIND_DEPENDENCIES ZLIB BZip2)
#   find_package (SeqAn)
#
# The first variable is either "ALL", "DEFAULT" or a list of dependency names
# and gives the names of the dependencies to search for.  The other two
# variables can be used to forcibly enabling/disabling the debug and testing
# mode.
#
# Valid dependencies are:
#
#   ALL     -- Forcibly enable all dependencies.
#   DEFAULT -- Enable default dependencies (zlib, OpenMP if available)
#   NONE    -- Disable all dependencies.
#
#   ZLIB    -- zlib compression library
#   BZip2   -- libbz2 compression library
#   OpenMP  -- OpenMP language extensions to C/C++
#   CUDA    -- CUDA language extensions to C/C++
#
#
# Once the search has been performed, the following variables will be set.
#
#  SEQAN_FOUND           -- Indicate whether SeqAn was found.
#
# These variables are flags that indicate whether the various dependencies
# of the SeqAn library were found.
#
#  SEQAN_HAS_ZLIB
#  SEQAN_HAS_BZIP2
#  SEQAN_HAS_OPENMP
#  SEQAN_HAS_CUDA
#
# These variables give lists that are to be passed to the
# include_directories(), target_link_libraries(), and add_definitions()
# functions.
#
#  SEQAN_INCLUDE_DIRS
#  SEQAN_LIBRARIES
#  SEQAN_DEFINITIONS
#
# The C++ compiler flags to set.
#
#  SEQAN_CXX_FLAGS
#
# The following variables give the version of the SeqAn library, its
# major, minor, and the patch version part of the version string.
#
#  SEQAN_VERSION_STRING
#  SEQAN_VERSION_MAJOR
#  SEQAN_VERSION_MINOR
#  SEQAN_VERSION_PATCH
#
<<<<<<< HEAD
# The following variables give the date and revision of the SeqAn library.
#
#  SEQAN_DATE
#  SEQAN_REVISION
#
=======
>>>>>>> 80ac7fae
# When you want to use the SeqAn build system and the core/extras/sandbox
# layout then you can switch this on by setting the following variable to ON.
#
#  SEQAN_USE_SEQAN_BUILD_SYSTEM
# ============================================================================

include(FindPackageMessage)
include(CheckIncludeFiles)

# ----------------------------------------------------------------------------
# Define Constants.
# ----------------------------------------------------------------------------

set(_SEQAN_DEFAULT_LIBRARIES ZLIB OpenMP)
set(_SEQAN_ALL_LIBRARIES     ZLIB BZip2 OpenMP CUDA)

# ----------------------------------------------------------------------------
# Set variables SEQAN_FIND_* to their default unless they have been set.
# ----------------------------------------------------------------------------

# SEQAN_FIND_DEPENDENCIES
if (NOT SEQAN_FIND_DEPENDENCIES)
  set(SEQAN_FIND_DEPENDENCIES "DEFAULT")
endif ()
if (SEQAN_FIND_DEPENDENCIES STREQUAL "DEFAULT")
  set(SEQAN_FIND_DEPENDENCIES ${_SEQAN_DEFAULT_LIBRARIES})
elseif (SEQAN_FIND_DEPENDENCIES STREQUAL "ALL")
  set(SEQAN_FIND_DEPENDENCIES ${_SEQAN_ALL_LIBRARIES})
elseif (SEQAN_FIND_DEPENDENCIES STREQUAL "NONE")
  set(SEQAN_FIND_DEPENDENCIES)
endif ()

# SEQAN_FIND_ENABLE_TESTING
if (NOT SEQAN_FIND_ENABLE_TESTING)
  set(SEQAN_FIND_ENABLE_TESTING "FALSE")
endif ()

# ----------------------------------------------------------------------------
# Compile-specific settings and workarounds around missing CMake features.
# ----------------------------------------------------------------------------

# Recognize Clang compiler.

set (COMPILER_IS_CLANG FALSE)
if (CMAKE_CXX_COMPILER_ID MATCHES "Clang")
  set (COMPILER_IS_CLANG TRUE)
endif (CMAKE_CXX_COMPILER_ID MATCHES "Clang")
		
# Fix CMAKE_COMPILER_IS_GNUCXX for MinGW.

if (CMAKE_CXX_COMPILER_ID MATCHES "GNU")
  set (CMAKE_COMPILER_IS_GNUCXX TRUE)
endif (CMAKE_CXX_COMPILER_ID MATCHES "GNU")

# GCC Setup

if (CMAKE_COMPILER_IS_GNUCXX OR COMPILER_IS_CLANG)
  # Tune warnings for GCC.
  set (CMAKE_CXX_WARNING_LEVEL 4)
  # NOTE: First location to set SEQAN_CXX_FLAGS at the moment.  If you write
  # to the variable for the first time earlier, update this line to append to
  # the variable instead of overwriting.
  set (SEQAN_CXX_FLAGS "-W -Wall -Wno-long-long -fstrict-aliasing -Wstrict-aliasing")
  set (SEQAN_DEFINITIONS ${SEQAN_DEFINITIONS} -D_LARGEFILE_SOURCE -D_FILE_OFFSET_BITS=64)

  # Determine GCC version.
  EXEC_PROGRAM(${CMAKE_CXX_COMPILER}
               ARGS --version
               OUTPUT_VARIABLE __GCC_VERSION)
  # Remove all but first line.
  STRING(REGEX REPLACE "([^\n]+).*" "\\1" __GCC_VERSION ${__GCC_VERSION})
  # Find out version (3 or 2 components).
  STRING(REGEX REPLACE ".*([0-9])\\.([0-9])\\.([0-9]).*" "\\1\\2\\3"
         __GCC_VERSION ${__GCC_VERSION})
  STRING(REGEX REPLACE ".*([0-9])\\.([0-9]).*" "\\1\\20"
         _GCC_VERSION ${__GCC_VERSION})

  # Add -Wno-longlong if the GCC version is < 4.0.0.  Add -pedantic flag but
  # disable warnings for variadic macros with GCC >= 4.0.0.  Earlier versions
  # warn because of anonymous variadic macros in pedantic mode but do not have
  # a flag to disable these warnings.
  if (400 GREATER _GCC_VERSION)
    set (SEQAN_CXX_FLAGS "${SEQAN_CXX_FLAGS} -Wno-long-long")
  else (400 GREATER _GCC_VERSION)
    set (SEQAN_CXX_FLAGS "${SEQAN_CXX_FLAGS} -pedantic -Wno-variadic-macros")
  endif (400 GREATER _GCC_VERSION)
  
  # Force GCC to keep the frame pointer when debugging is enabled.  This is
  # mainly important for 64 bit but does not get into the way on 32 bit either
  # at minimal performance impact.
  if (CMAKE_BUILD_TYPE STREQUAL Debug)
    set (SEQAN_CXX_FLAGS "${SEQAN_CXX_FLAGS} ${SEQAN_CXX_FLAGS_DEBUG} -fno-omit-frame-pointer")
  elseif (CMAKE_BUILD_TYPE STREQUAL RelWithDebInfo)
    set (SEQAN_CXX_FLAGS "${SEQAN_CXX_FLAGS} ${SEQAN_CXX_FLAGS_RELEASE} -g -fno-omit-frame-pointer")
  endif ()
endif ()

# Windows Setup

if (WIN32)
  # Always set NOMINMAX such that <Windows.h> does not define min/max as
  # macros.
  add_definitions (-DNOMINMAX)
endif (WIN32)

# Visual Studio Setup
if (MSVC)
  set (SEQAN_CXX_FLAGS "${SEQAN_CXX_FLAGS} /EHsc")
  # Warning level 3 for MSVC is disabled for now to see how much really bad warnings there are.
  #set (SEQAN_CXX_FLAGS "${SEQAN_CXX_FLAGS} /W3)

  # TODO(holtgrew): This rather belongs into the SeqAn build system and notso much into FindSeqAn.cmake.

  # Force to always compile with W2.
  add_definitions (/W2)

  # Disable warnings about unsecure (although standard) functions.
  add_definitions (-D_SCL_SECURE_NO_WARNINGS)
endif (MSVC)

# ----------------------------------------------------------------------------
# Search for directory seqan.
# ----------------------------------------------------------------------------

option (SEQAN_USE_SEQAN_BUILD_SYSTEM "Whether or not to expect the SeqAn build system with core/extras structure." OFF)

if (SEQAN_USE_SEQAN_BUILD_SYSTEM)
  # When using the SeqAn build system, we scan all entries in
  # CMAKE_INCLUDE_PATH for a subdirectory seqan and add all paths to the
  # variable SEQAN_INCLUDE_DIRS.
  set (_SEQAN_INCLUDE_DIRS "")
  foreach (_SEQAN_BASEDIR ${CMAKE_INCLUDE_PATH})
    if (EXISTS ${_SEQAN_BASEDIR}/seqan)
      get_filename_component(_SEQAN_BASEDIR "${_SEQAN_BASEDIR}" ABSOLUTE)
      set(_SEQAN_INCLUDE_DIRS ${_SEQAN_INCLUDE_DIRS} ${_SEQAN_BASEDIR})
    endif (EXISTS ${_SEQAN_BASEDIR}/seqan)
  endforeach (_SEQAN_BASEDIR ${CMAKE_INCLUDE_PATH})

  if (_SEQAN_INCLUDE_DIRS)
    set(SEQAN_FOUND        TRUE)
    set(SEQAN_INCLUDE_DIRS ${SEQAN_INCLUDE_DIRS} ${_SEQAN_INCLUDE_DIRS})
  else (_SEQAN_INCLUDE_DIRS)
    set(SEQAN_FOUND        FALSE)
  endif (_SEQAN_INCLUDE_DIRS)
else (SEQAN_USE_SEQAN_BUILD_SYSTEM)
  # When NOT using the SeqAn build system then we only look for one directory
  # with subdirectory seqan and thus only one library.
  find_path(_SEQAN_BASEDIR "seqan" PATHS ${SEQAN_INCLUDE_PATH})
  mark_as_advanced(_SEQAN_BASEDIR)
  if (_SEQAN_BASEDIR)
    set(SEQAN_FOUND        TRUE)
    set(SEQAN_INCLUDE_DIRS ${SEQAN_INCLUDE_DIRS} ${_SEQAN_BASEDIR})
  else ()
    set(SEQAN_FOUND        FALSE)
  endif ()
endif (SEQAN_USE_SEQAN_BUILD_SYSTEM)

# ----------------------------------------------------------------------------
# Set defines for debug and testing.
# ----------------------------------------------------------------------------

if (SEQAN_FIND_ENABLE_TESTING)
  set(SEQAN_DEFINITIONS ${SEQAN_DEFINITIONS} -DSEQAN_ENABLE_TESTING=1)
else ()
  set(SEQAN_DEFINITIONS ${SEQAN_DEFINITIONS} -DSEQAN_ENABLE_TESTING=0)
endif ()

# ----------------------------------------------------------------------------
# Search for dependencies.
# ----------------------------------------------------------------------------

# librt -- implicit, on Linux only

if (${CMAKE_SYSTEM_NAME} STREQUAL "Linux")
  set (SEQAN_LIBRARIES ${SEQAN_LIBRARIES} rt)
endif ()

# libexecinfo -- implicit

check_include_files(execinfo.h _SEQAN_HAVE_EXECINFO)
mark_as_advanced(_SEQAN_HAVE_EXECINFO)
if (_SEQAN_HAVE_EXECINFO)
  set(SEQAN_DEFINITIONS ${SEQAN_DEFINITIONS} "-DSEQAN_HAS_EXECINFO=1")
endif (_SEQAN_HAVE_EXECINFO)


# libstdc++ -- implicit, Mac only (clang seems not to do this automatically)

if (APPLE)
  set (SEQAN_LIBRARIES ${SEQAN_LIBRARIES} stdc++)
endif (APPLE)

# ZLIB

list(FIND SEQAN_FIND_DEPENDENCIES "ZLIB" _SEQAN_FIND_ZLIB)
mark_as_advanced(_SEQAN_FIND_ZLIB)

set (SEQAN_HAS_ZLIB FALSE)
if (NOT _SEQAN_FIND_ZLIB EQUAL -1)
  find_package(ZLIB QUIET)
  if (ZLIB_FOUND)
    set (SEQAN_HAS_ZLIB     TRUE)
    set (SEQAN_LIBRARIES    ${SEQAN_LIBRARIES}    ${ZLIB_LIBRARIES})
    set (SEQAN_INCLUDE_DIRS ${SEQAN_INCLUDE_DIRS} ${ZLIB_INCLUDE_DIRS})
    set (SEQAN_DEFINITIONS  ${SEQAN_DEFINITIONS}  "-DSEQAN_HAS_ZLIB=1")
  endif ()
endif ()

# BZip2

list(FIND SEQAN_FIND_DEPENDENCIES "BZip2" _SEQAN_FIND_BZIP2)
mark_as_advanced(_SEQAN_FIND_BZIP2)

set (SEQAN_HAS_BZIP2 FALSE)
if (NOT _SEQAN_FIND_BZIP2 EQUAL -1)
  find_package(BZip2 QUIET)
  if (BZIP2_FOUND)
    set (SEQAN_HAS_BZIP2    TRUE)
    set (SEQAN_LIBRARIES    ${SEQAN_LIBRARIES}    ${BZIP2_LIBRARIES})
    set (SEQAN_INCLUDE_DIRS ${SEQAN_INCLUDE_DIRS} ${BZIP2_INCLUDE_DIRS})
    set (SEQAN_DEFINITIONS  ${SEQAN_DEFINITIONS}  "-DSEQAN_HAS_BZIP2=1")
  endif ()
endif()

# OpenMP

list(FIND SEQAN_FIND_DEPENDENCIES "OpenMP" _SEQAN_FIND_OPENMP)
mark_as_advanced(_SEQAN_FIND_OPENMP)

set (SEQAN_HAS_OPENMP FALSE)
if (NOT _SEQAN_FIND_OPENMP EQUAL -1)
  find_package(OpenMP QUIET)
  if (OPENMP_FOUND)
    set (SEQAN_HAS_OPENMP   TRUE)
    set (SEQAN_LIBRARIES    ${SEQAN_LIBRARIES}    ${OpenMP_LIBRARIES})
    set (SEQAN_INCLUDE_DIRS ${SEQAN_INCLUDE_DIRS} ${OpenMP_INCLUDE_DIRS})
    set (SEQAN_DEFINITIONS  ${SEQAN_DEFINITIONS}  "-DSEQAN_HAS_OPENMP=1")
    set (SEQAN_CXX_FLAGS    "${SEQAN_CXX_FLAGS} ${OpenMP_CXX_FLAGS}")
  endif ()
endif ()

# CUDA

list(FIND SEQAN_FIND_DEPENDENCIES "CUDA" _SEQAN_FIND_CUDA)
mark_as_advanced(_SEQAN_FIND_CUDA)

set (SEQAN_HAS_CUDA FALSE)
if (SEQAN_ENABLE_CUDA AND NOT _SEQAN_FIND_CUDA EQUAL -1)
  find_package(CUDA QUIET)
  if (CUDA_FOUND)
    set (SEQAN_HAS_CUDA TRUE)
    # Build CUDA targets from architecture 2.0 upwards.
    set (SEQAN_NVCC_FLAGS "-arch sm_20")
    # Add flags for the CUDA compiler.
    list (APPEND CUDA_NVCC_FLAGS_RELEASE "-O3")
    list (APPEND CUDA_NVCC_FLAGS_MINSIZEREL "-O3")
    list (APPEND CUDA_NVCC_FLAGS_RELWITHDEBINFO "-O3 -g -lineinfo")
    list (APPEND CUDA_NVCC_FLAGS_DEBUG "-O0 -g -lineinfo")
    # Enable debug symbols in device code.
#    list (APPEND CUDA_NVCC_FLAGS_DEBUG "-O0 -g -G -lineinfo")
    # Turn CUDA cross-execution-space call warnings into errors.
#    list (APPEND SEQAN_NVCC_FLAGS --Werror=cross-execution-space-call)
  endif ()
endif (SEQAN_ENABLE_CUDA AND NOT _SEQAN_FIND_CUDA EQUAL -1)


# ----------------------------------------------------------------------------
# Determine and set SEQAN_VERSION_* variables.
# ----------------------------------------------------------------------------

if (NOT DEFINED SEQAN_VERSION_STRING)
  if (NOT CMAKE_CURRENT_LIST_DIR)  # CMAKE_CURRENT_LIST_DIR only from cmake 2.8.3.
    get_filename_component (CMAKE_CURRENT_LIST_DIR "${CMAKE_CURRENT_LIST_FILE}" PATH)
  endif (NOT CMAKE_CURRENT_LIST_DIR)

  try_run (_SEQAN_RUN_RESULT
           _SEQAN_COMPILE_RESULT
           ${CMAKE_BINARY_DIR}/CMakeFiles/SeqAnVersion
           ${CMAKE_CURRENT_LIST_DIR}/SeqAnVersion.cpp
           CMAKE_FLAGS "-DINCLUDE_DIRECTORIES:STRING=${SEQAN_INCLUDE_DIRS}"
           COMPILE_OUTPUT_VARIABLE _COMPILE_OUTPUT
           RUN_OUTPUT_VARIABLE _RUN_OUTPUT)
  if (NOT _RUN_OUTPUT)
    message ("")
    message ("ERROR: Could not determine SeqAn version.")
    message ("COMPILE OUTPUT:")
    message (${_COMPILE_OUTPUT})
  endif (NOT _RUN_OUTPUT)

  string (REGEX REPLACE ".*SEQAN_VERSION_MAJOR:([0-9a-zA-Z]+).*" "\\1" _SEQAN_VERSION_MAJOR ${_RUN_OUTPUT})
  string (REGEX REPLACE ".*SEQAN_VERSION_MINOR:([0-9a-zA-Z]+).*" "\\1" _SEQAN_VERSION_MINOR ${_RUN_OUTPUT})
  string (REGEX REPLACE ".*SEQAN_VERSION_PATCH:([0-9a-zA-Z]+).*" "\\1" _SEQAN_VERSION_PATCH ${_RUN_OUTPUT})
  string (REGEX REPLACE ".*SEQAN_VERSION_PRE_RELEASE:([0-9a-zA-Z]+).*" "\\1" _SEQAN_VERSION_PRE_RELEASE ${_RUN_OUTPUT})

  if (SEQAN_VERSION_PRE_RELEASE EQUAL 1)
    set (_SEQAN_VERSION_DEVELOPMENT "TRUE")
  else ()
    set (_SEQAN_VERSION_DEVELOPMENT "FALSE")
  endif ()

  set (_SEQAN_VERSION_STRING "${_SEQAN_VERSION_MAJOR}.${_SEQAN_VERSION_MINOR}.${_SEQAN_VERSION_PATCH}")
  if (_SEQAN_VERSION_DEVELOPMENT)
    set (_SEQAN_VERSION_STRING "${_SEQAN_VERSION_STRING}_dev")
  endif ()

  # Cache results.
  set (SEQAN_VERSION_MAJOR "${_SEQAN_VERSION_MAJOR}" CACHE INTERNAL "SeqAn major version.")
  set (SEQAN_VERSION_MINOR "${_SEQAN_VERSION_MINOR}" CACHE INTERNAL "SeqAn minor version.")
  set (SEQAN_VERSION_PATCH "${_SEQAN_VERSION_PATCH}" CACHE INTERNAL "SeqAn patch version.")
  set (SEQAN_VERSION_PRE_RELEASE "${_SEQAN_VERSION_PRE_RELEASE}" CACHE INTERNAL "Whether version is a pre-release version version.")
  set (SEQAN_VERSION_STRING "${_SEQAN_VERSION_STRING}" CACHE INTERNAL "SeqAn version string.")

  message (STATUS "  Determined version is ${SEQAN_VERSION_STRING}")
endif (NOT DEFINED SEQAN_VERSION_STRING)

# ----------------------------------------------------------------------------
# Print Variables
# ----------------------------------------------------------------------------

if (SEQAN_FIND_DEBUG)
  message("Result for ${CMAKE_CURRENT_SOURCE_DIR}/CMakeLists.txt")
  message("")
  message("  CMAKE_BUILD_TYPE           ${CMAKE_BUILD_TYPE}")
  message("  CMAKE_SOURCE_DIR           ${CMAKE_SOURCE_DIR}")
  message("  CMAKE_INCLUDE_PATH         ${CMAKE_INCLUDE_PATH}")
  message("  _SEQAN_BASEDIR             ${_SEQAN_BASEDIR}")
  message("")
  message("  SEQAN_FOUND                ${SEQAN_FOUND}")
  message("  SEQAN_HAS_ZLIB             ${SEQAN_HAS_ZLIB}")
  message("  SEQAN_HAS_BZIP2            ${SEQAN_HAS_BZIP2}")
  message("  SEQAN_HAS_OPENMP           ${SEQAN_HAS_OPENMP}")
  message("  SEQAN_HAS_CUDA             ${SEQAN_HAS_CUDA}")
  message("")
  message("  SEQAN_INCLUDE_DIRS         ${SEQAN_INCLUDE_DIRS}")
  message("  SEQAN_LIBRARIES            ${SEQAN_LIBRARIES}")
  message("  SEQAN_DEFINITIONS          ${SEQAN_DEFINITIONS}")
  message("  SEQAN_CXX_FLAGS            ${SEQAN_CXX_FLAGS}")
  message("")
  message("  SEQAN_VERSION_STRING       ${SEQAN_VERSION_STRING}")
  message("  SEQAN_VERSION_MAJOR        ${SEQAN_VERSION_MAJOR}")
  message("  SEQAN_VERSION_MINORG       ${SEQAN_VERSION_MINOR}")
  message("  SEQAN_VERSION_PATCH        ${SEQAN_VERSION_PATCH}")
endif ()<|MERGE_RESOLUTION|>--- conflicted
+++ resolved
@@ -95,14 +95,6 @@
 #  SEQAN_VERSION_MINOR
 #  SEQAN_VERSION_PATCH
 #
-<<<<<<< HEAD
-# The following variables give the date and revision of the SeqAn library.
-#
-#  SEQAN_DATE
-#  SEQAN_REVISION
-#
-=======
->>>>>>> 80ac7fae
 # When you want to use the SeqAn build system and the core/extras/sandbox
 # layout then you can switch this on by setting the following variable to ON.
 #
